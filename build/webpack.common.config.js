--- conflicted
+++ resolved
@@ -329,20 +329,11 @@
       'background/utils': paths.rootResolve('src/background/utils.ts'),
       '@/utils': paths.rootResolve('src/utils'),
       '@': paths.rootResolve('src'),
-<<<<<<< HEAD
       'ui': paths.rootResolve('src/ui'),
       'background': paths.rootResolve('src/background'),
       'consts': paths.rootResolve('src/constant'),
       'background/broadcastToUI': paths.rootResolve('src/background/utils/broadcastToUI.ts'),
       '@agent': paths.rootResolve('src/background/service/agent'),
-=======
-      ui: paths.rootResolve('src/ui'),
-      background: paths.rootResolve('src/background'),
-      consts: paths.rootResolve('src/constant'),
-      'background/broadcastToUI': paths.rootResolve(
-        'src/background/utils/broadcastToUI.ts'
-      ),
->>>>>>> b9279a2f
     },
     plugins: [new TSConfigPathsPlugin()],
     fallback: {
