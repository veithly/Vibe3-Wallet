--- conflicted
+++ resolved
@@ -676,316 +676,6 @@
   }
 }
 
-<<<<<<< HEAD
-// Initialize element selection system
-const elementSelector = new ElementSelectionSystem();
-
-// Handle element selection messages from background
-browser.runtime.onMessage.addListener((message, sender, sendResponse) => {
-  if (message.type === 'PING') {
-    return Promise.resolve({ success: true, type: 'PONG', timestamp: Date.now() });
-  }
-
-
-  if (message.type === 'ELEMENT_HIGHLIGHT') {
-    try {
-      const rawKind = message.params?.interactiveOnly;
-      const kind = typeof rawKind === 'string' ? rawKind.toLowerCase() : (rawKind === false ? 'all' : 'clickable');
-      const limit = Math.max(1, Math.min(500, Number(message.params?.limit) || (kind === 'clickable' || kind === 'button' || kind === 'input' ? 100 : 200)));
-      const overlayId = 'vibe3-debug-overlay';
-      let overlay = document.getElementById(overlayId) as HTMLElement | null;
-      if (!overlay) {
-        overlay = document.createElement('div');
-        overlay.id = overlayId;
-        Object.assign((overlay as HTMLElement).style, {
-          position: 'fixed', inset: '0', pointerEvents: 'none', zIndex: '2147483647'
-        });
-        document.documentElement.appendChild(overlay as unknown as Node);
-      }
-      (overlay as HTMLElement).innerHTML = '';
-
-      // Collect elements
-      const visible = (el: Element) => {
-        const r = (el as HTMLElement).getBoundingClientRect();
-        return r && r.width > 0 && r.height > 0;
-      };
-
-      let candidates: Element[] = [];
-      const selector = message.params?.selector as string | undefined;
-      if (selector) {
-        const el = document.querySelector(selector);
-        if (el) candidates = [el];
-      } else {
-        const allEls: Element[] = Array.prototype.slice.call(document.querySelectorAll('*'));
-        const selectorMap: Record<string, string> = {
-          button: 'button, [role="button"], input[type="button"], input[type="submit"]',
-          clickable: 'button, [role="button"], input[type="button"], input[type="submit"], a[href], [role="link"]',
-          input: 'input, textarea, select, [contenteditable="true"], [role="textbox"]',
-          link: 'a[href], [role="link"]',
-          all: '*',
-        };
-        const sel = selectorMap[kind] || '*';
-        candidates = sel === '*'
-          ? allEls
-          : Array.prototype.slice.call(document.querySelectorAll(sel));
-      }
-
-      const filteredAll = candidates.filter(visible);
-      let filtered = filteredAll.slice(0, limit);
-
-      // Note: Removed auto-scroll logic - LLM should explicitly use scrollPage tool if needed
-
-      // Draw wireframe with index labels
-      filtered.forEach((el, idx) => {
-        const r = (el as HTMLElement).getBoundingClientRect();
-        const box = document.createElement('div');
-        Object.assign(box.style, {
-          position: 'absolute', top: `${Math.max(0, r.top)}px`, left: `${Math.max(0, r.left)}px`,
-          width: `${r.width}px`, height: `${r.height}px`, border: '2px solid #22d3ee', boxSizing: 'border-box'
-        });
-        const tag = document.createElement('div');
-        tag.textContent = String(idx + 1);
-        Object.assign(tag.style, {
-          position: 'absolute', top: `${Math.max(0, r.top - 14)}px`, left: `${Math.max(0, r.left)}px`,
-          fontSize: '10px', lineHeight: '12px', padding: '0 4px', color: '#000', background: '#22d3ee', borderRadius: '3px', pointerEvents: 'none'
-        });
-        (overlay as HTMLElement).appendChild(box);
-        (overlay as HTMLElement).appendChild(tag);
-      });
-
-      // Return the indexed elements minimal info so Agent can choose later
-      const elements = filtered.map((el, idx) => ({
-        index: idx + 1,
-        selector: (() => {
-          let node: Element | null = el; const parts: string[] = [];
-          while (node && node.nodeType === 1 && parts.length < 5) {
-            let part = node.tagName.toLowerCase();
-            const id = (node as HTMLElement).id; if (id) { parts.unshift(`#${id}`); break; }
-            const siblings = Array.prototype.slice.call(node.parentElement?.children || []);
-            const nth = siblings.indexOf(node) + 1; parts.unshift(`${part}:nth-child(${nth})`); node = node.parentElement;
-          }
-          return parts.join(' > ');
-        })(),
-        tag: (el as HTMLElement).tagName.toLowerCase(),
-        text: ((el.textContent || '').trim().slice(0, 120)),
-        ariaLabel: (el.getAttribute('aria-label') || ''),
-        title: ((el as HTMLElement).title || ''),
-        role: (el.getAttribute('role') || ''),
-        hasSvg: !!el.querySelector('svg'),
-        hasImgAlt: !!el.querySelector('img[alt]'),
-        imgAlt: (el.querySelector('img[alt]')?.getAttribute('alt') || ''),
-      }));
-
-      return Promise.resolve({ success: true, data: { elements } });
-    } catch (e) {
-      return Promise.resolve({ success: false, error: e instanceof Error ? e.message : String(e) });
-    }
-  } else if (message.type === 'ELEMENT_SCREENSHOT') {
-    const result = elementSelector.captureElementScreenshot(message.params.selector);
-    return Promise.resolve({ success: true, data: result });
-  } else if (message.type === 'ELEMENT_HIGHLIGHT_DEFIELEMENTS') {
-
-  } else if (message.type === 'ELEMENT_CLICK_SELECTOR') {
-    try {
-      const sel = message.params?.selector;
-      const el = sel ? document.querySelector(sel) as HTMLElement | null : null;
-      if (!el) return Promise.resolve({ success: false, error: 'Element not found' });
-      (el as any).focus?.();
-      el.click();
-      return Promise.resolve({ success: true });
-    } catch (e) {
-      return Promise.resolve({ success: false, error: e instanceof Error ? e.message : String(e) });
-    }
-  } else if (message.type === 'ELEMENT_INPUT_SELECTOR') {
-    try {
-      const sel = message.params?.selector;
-      const value = message.params?.value ?? '';
-      const el = sel ? document.querySelector(sel) as HTMLInputElement | HTMLTextAreaElement | null : null;
-      if (!el) return Promise.resolve({ success: false, error: 'Element not found' });
-      (el as any).focus?.();
-      (el as any).value = value;
-      el.dispatchEvent(new Event('input', { bubbles: true }));
-      el.dispatchEvent(new Event('change', { bubbles: true }));
-      return Promise.resolve({ success: true });
-    } catch (e) {
-      return Promise.resolve({ success: false, error: e instanceof Error ? e.message : String(e) });
-    }
-  } else if (message.type === 'ELEMENT_SCROLL_SELECTOR') {
-    try {
-      const sel = message.params?.selector;
-      const el = sel ? document.querySelector(sel) as HTMLElement | null : null;
-      if (!el) return Promise.resolve({ success: false, error: 'Element not found' });
-      el.scrollIntoView({ behavior: 'smooth', block: 'center', inline: 'center' });
-      return Promise.resolve({ success: true });
-    } catch (e) {
-      return Promise.resolve({ success: false, error: e instanceof Error ? e.message : String(e) });
-    }
-  } else if (message.type === 'ELEMENT_SELECTOR_ACTIVATE') {
-    try {
-      const mode = message.options?.mode || 'highlight';
-      const overlayId = 'vibe3-debug-overlay';
-      let overlay = document.getElementById(overlayId) as HTMLElement | null;
-      if (!overlay) {
-        overlay = document.createElement('div');
-        overlay.id = overlayId;
-        Object.assign((overlay as HTMLElement).style, { position: 'fixed', inset: '0', pointerEvents: 'none', zIndex: '2147483647' });
-        document.documentElement.appendChild(overlay as unknown as Node);
-      }
-      return Promise.resolve({ success: true, data: { mode } });
-    } catch (e) {
-      return Promise.resolve({ success: false, error: e instanceof Error ? e.message : String(e) });
-    }
-  } else if (message.type === 'ELEMENT_SELECTOR_CLEAR') {
-    try {
-      const overlayId = 'vibe3-debug-overlay';
-      const overlay = document.getElementById(overlayId) as HTMLElement | null;
-      if (overlay) overlay.innerHTML = '';
-      return Promise.resolve({ success: true });
-    } catch (e) {
-      return Promise.resolve({ success: false, error: e instanceof Error ? e.message : String(e) });
-    }
-  } else if (message.type === 'ELEMENT_SELECTOR_GET_HIGHLIGHTS') {
-    try {
-      const overlayId = 'vibe3-debug-overlay';
-      const overlay = document.getElementById(overlayId) as HTMLElement | null;
-      // We do not persist the list in DOM; return last scan candidates if we have them.
-      // For now, return an empty set with success, panel uses its own state.
-      return Promise.resolve({ success: true, data: { elements: [] } });
-    } catch (e) {
-      return Promise.resolve({ success: false, error: e instanceof Error ? e.message : String(e) });
-    }
-  } else if (message.type === 'ELEMENT_ANALYZE') {
-    try {
-      const sel = message.params?.selector;
-      const el = sel ? document.querySelector(sel) as HTMLElement | null : null;
-      if (!el) return Promise.resolve({ success: false, error: 'Element not found' });
-      const rect = el.getBoundingClientRect();
-      const info = {
-        tag: el.tagName.toLowerCase(),
-        text: (el.textContent || '').trim().slice(0, 200),
-        aria: el.getAttribute('aria-label') || '',
-        title: el.title || '',
-        role: el.getAttribute('role') || '',
-        bounds: { top: rect.top, left: rect.left, width: rect.width, height: rect.height },
-      };
-      return Promise.resolve({ success: true, data: info });
-    } catch (e) {
-      return Promise.resolve({ success: false, error: e instanceof Error ? e.message : String(e) });
-    }
-  } else if (message.type === 'ELEMENT_DEBUG_SCAN_AND_LOG') {
-    try {
-      // Activate highlight mode and clear previous overlay
-      elementSelector.activate({ mode: 'highlight' });
-      const opts = message.params?.options || {};
-      const result = elementSelector.getInteractiveElements(opts);
-      // Log in page (visible in page console)
-      // eslint-disable-next-line no-console
-      console.info('[ElementSelector][Page] Scan:', {
-        url: location.href,
-        title: document.title,
-        count: result?.elements?.length || 0,
-        elements: result?.elements || [],
-      });
-      return Promise.resolve({ success: true, data: result });
-    } catch (e) {
-      return Promise.resolve({ success: false, error: e instanceof Error ? e.message : String(e) });
-    }
-  } else if (message.type === 'ELEMENT_DEBUG_PAGE_LOG') {
-    try {
-      const payload = message.params?.payload ?? message.payload ?? message.message ?? 'No payload';
-      // eslint-disable-next-line no-console
-      console.info('[ElementSelector][Page][Log]:', payload);
-      return Promise.resolve({ success: true });
-    } catch (e) {
-      return Promise.resolve({ success: false, error: e instanceof Error ? e.message : String(e) });
-    }
-  } else if (message.type === 'ELEMENT_HIGHLIGHT_ELEMENTS') {
-    try {
-      const items = (message.params?.items || []) as Array<{ selector: string; type?: string; label?: string }>;
-      const overlayId = 'vibe3-debug-overlay';
-      let overlay = document.getElementById(overlayId) as HTMLElement | null;
-      if (!overlay) {
-        overlay = document.createElement('div');
-        overlay.id = overlayId;
-        Object.assign((overlay as HTMLElement).style, {
-          position: 'fixed',
-          inset: '0',
-          pointerEvents: 'none',
-          zIndex: '2147483647',
-        });
-        document.documentElement.appendChild(overlay as unknown as Node);
-      }
-      (overlay as HTMLElement).innerHTML = '';
-
-      const colorMap: Record<string, string> = {
-        button: '#10b981', // emerald
-        input: '#3b82f6',  // blue
-        textarea: '#f97316', // orange
-        select: '#f59e0b',  // amber
-        a: '#8b5cf6',       // violet
-        default: '#6b7280', // gray
-      };
-
-      const toType = (el: Element | null, t?: string) => (t ? t.toLowerCase() : (el?.tagName.toLowerCase() || 'default'));
-      const toLabel = (type: string, fallback?: string) => {
-        switch (type) {
-          case 'button': return 'BTN';
-          case 'input': return 'INP';
-          case 'textarea': return 'TXT';
-          case 'select': return 'SEL';
-          case 'a': return 'A';
-          default: return fallback || 'EL';
-        }
-      };
-
-      items.forEach((it) => {
-        const el = document.querySelector(it.selector) as HTMLElement | null;
-        if (!el) return;
-        const rect = el.getBoundingClientRect();
-        const type = toType(el, it.type);
-        const color = colorMap[type] || colorMap.default;
-        const label = it.label || toLabel(type);
-
-        const box = document.createElement('div');
-        Object.assign(box.style, {
-          position: 'absolute',
-          top: `${Math.max(0, rect.top)}px`,
-          left: `${Math.max(0, rect.left)}px`,
-          width: `${rect.width}px`,
-          height: `${rect.height}px`,
-          border: `2px solid ${color}`,
-          boxSizing: 'border-box',
-          background: 'transparent',
-        });
-        const tag = document.createElement('div');
-        tag.textContent = label;
-        Object.assign(tag.style, {
-          position: 'absolute',
-          top: `${Math.max(0, rect.top - 14)}px`,
-          left: `${Math.max(0, rect.left)}px`,
-          fontSize: '10px',
-          lineHeight: '12px',
-          padding: '0 4px',
-          color: '#fff',
-          background: color,
-          borderRadius: '3px',
-          pointerEvents: 'none',
-        });
-        overlay!.appendChild(box);
-        overlay!.appendChild(tag);
-      });
-
-      return Promise.resolve({ success: true });
-    } catch (e) {
-      return Promise.resolve({ success: false, error: e instanceof Error ? e.message : String(e) });
-    }
-  }
-  return undefined;
-});
-
-=======
-// 将 ElementSelector 初始化移到最后，避免干扰主要逻辑
->>>>>>> 1d62bf2c
 const createDefer = <T>() => {
   let resolve: ((value: T) => void) | undefined;
   let reject: ((reason?: any) => void) | undefined;
@@ -1070,11 +760,6 @@
 };
 browser.runtime.onMessage.addListener(onMessageSetUpExtensionStreams);
 
-<<<<<<< HEAD
-// if (!isManifestV3) {
-//   injectProviderScript(false);
-// }
-=======
 if (!isManifestV3) {
   injectProviderScript(false);
 }
@@ -1123,5 +808,4 @@
     return Promise.resolve({ success: true, type: 'PONG', timestamp: Date.now() });
   }
   return undefined;
-});
->>>>>>> 1d62bf2c
+});